# Docs

We've got a very rich set of docs planned for Aurelia. Unfortunately, we haven't quite finished them yet. However, for this early preview period, we've put together this document, containing examples of the most common tasks you might want to perform. If you have questions, we hope that you will join us on our [gitter channel](https://gitter.im/aurelia/discuss).

> **Note:** Looking for this guide in another language? Have a look in our [documentation repo](https://github.com/aurelia/documentation).

<h2 id="browser-support"><a href="#browser-support">Browser Support</a></h2>

Aurelia was originally designed for Evergreen Browsers. This includes Chrome, Firefox, IE11 and Safari 8. However, we have identified how to support IE9 and above. To make this work, you need to add an additional polyfill for MutationObservers. This can be achieved by a jspm install of `github:polymer/mutationobservers`. Then wrap the call to `aurelia-bootstrapper` as follows:

```markup
<script src="jspm_packages/github/polymer/mutationobservers@0.4.2/MutationObserver.js"></script>
<script src="jspm_packages/system.js"></script>
<script src="config.js"></script>
<script>
  // Loads WeakMap polyfill needed by MutationObservers
  System.import('core-js').then( function() {
    // Imports MutationObserver polyfill
    System.import('mutationobservers').then( function() {
      // Ensures start of Aurelia when all required IE9 dependencies are loaded
      System.import('aurelia-bootstrapper');
    })
  });
</script>
```

> **Note:** WeakMap is not required by Aurelia itself but it is used by the MutationObserver polyfill.


<h2 id="startup-and-configuration"><a href="#startup-and-configuration">Startup & Configuration</a></h2>

Most platforms have a "main" or entry point for code execution. Aurelia is no different. If you've read the [Get Started](/get-started.html) page, then you've seen the `aurelia-app` attribute. Simply place this on an HTML element and Aurelia's bootstrapper will load an _app.js_ and _app.html_, databind them together and inject them into the DOM element on which you placed that attribute.

Often times you want to configure the framework or run some code prior to displaying anything to the user though. So chances are, as your project progresses, you will migrate towards needing some startup configuration. In order to do this, you can provide a value for the `aurelia-app` attribute that points to a configuration module. This module should export a single function named `configure`. Aurelia invokes your `configure` function, passing it the Aurelia object which you can then use to configure the framework yourself and decide what, when, and where to display your UI. Here's an example configuration file:

```javascript
import {LogManager} from 'aurelia-framework';
import {ConsoleAppender} from 'aurelia-logging-console';

LogManager.addAppender(new ConsoleAppender());
LogManager.setLevel(LogManager.logLevel.debug);

export function configure(aurelia) {
  aurelia.use
    .defaultBindingLanguage()
    .defaultResources()
    .router()
    .eventAggregator()
    .plugin('./path/to/plugin');

  aurelia.start().then(a => a.setRoot('app', document.body));
}
```

With the exception of the custom plugin, this code is essentially what `aurelia-app` normally does for you. When you switch to the configuration file approach, you need to configure these things yourself, but you can also install custom plugins, set up the dependency injection container with some services, and install global resources to be used in view templates.

If you want to switch to the configuration file approach for startup, you can actually write a simple file that sums up all the standard options which we spelled out above. Here's what that would look like:

```javascript
export function configure(aurelia) {
  aurelia.use
    .standardConfiguration()
    .developmentLogging();

  aurelia.start().then(a => a.setRoot());
}
```

<h3 id="logging"><a href="#logging">Logging</a></h3>

Aurelia has a simple logging abstraction that the framework itself uses. By default it is a no-op. The configuration above shows how to install an appender which will take the log data and output it the console. You can also see how to set the log level. Values for the `logLevel` enumeration include: `none`, `error`, `warn`, `info` and `debug`.

You can easily create your own appenders. Simply implement a class that matches the appender interface. The best way to see how to do this is to look at our own [console log appender's source](https://github.com/aurelia/logging-console/blob/master/src/index.js).

<h3 id="plugins"><a href="#plugins">Plugins</a></h3>

A _plugin_ is only a module with an exported `configure` function. During startup Aurelia will load all plugin modules and call their `configure` functions, passing to them the Aurelia instance so that they can configure the framework appropriately. Plugins can optionally return a `Promise` from their `configure` function in order to perform asynchronous configuration tasks. When writing a plugin, be sure to explicitly supply all metadata, including a View Strategy for Custom Elements.

In order to do configuration on your plugin from within the app you can specify a function or object as the second argument to the `configure` function. Your plugin's install function can then use that after your installation work is done. The consumer of your plugin might write code like this:

```javascript
aurelia.use.plugin('./path/to/plugin', config => { /* configuration work */ });
```

> **Note:** Do not rely on naming conventions inside plugins. You do not know how the consumer of your plugin will change Aurelia's conventions. 3rd party plugins should be explicit in order to ensure that they function correctly in different contexts.

<h4 id="promises"><a href="#promises">Promises</a></h4>

By default, Aurelia uses ES6 native Promises or a polyfill. However, you can replace this with the excellent [Bluebird](https://github.com/petkaantonov/bluebird) Promise library. Simply include it in your page before you reference the other scripts. It will provide its own standards-compliant Promise implementation which is currently faster than native and has better debugging support. Additionally, when used in combination with the Babel transpiler, you can use [coroutines](http://babeljs.io/docs/usage/transformers/other/bluebird-coroutines/) for improved async code.

<h3 id="the-aurelia-object"><a href="#the-aurelia-object">The Aurelia Object</a></h3>

Since both a custom configuration module and plugins do their work by interacting with the Aurelia object, we provide a brief explanation of that API in code below:

```javascript
export class Aurelia {
  loader:Loader; //the module loader
  container:Container; //the app-level dependency injection container
  use:Plugins; //the plugins api (see above)

  withInstance(type, instance):Aurelia; //DI helper method (pass through to container)
  withSingleton(type, implementation):Aurelia; //DI helper method (pass through to container)
  globalizeResources(...resourcePaths):Aurelia; //module ids of resources relative to the configuration/plugin module
  renameGlobalResource(resourcePath, newName); //renames a globally available resource to avoid naming conflicts

  start():Promise; //starts the framework, causing plugins to be installed and resources to be loaded
  setRoot(root, applicationHost):Promise; //set your "root" or "app" view-model and display it
}
```

<h2 id="views-and-view-models"><a href="#views-and-view-models">Views and View Models</a></h2>

In Aurelia, user interface elements are composed of _view_ and _view-model_ pairs. The _view_ is written with HTML and is rendered into the DOM. The _view-model_ is written with JavaScript and provides data and behavior to the _view_. The templating engine and/or DI are responsible for creating these pairs and enforcing a predictable lifecycle for the process. Once instantiated, Aurelia's powerful _databinding_ links the two pieces together allowing changes in your data to be reflected in the _view_ and vice versa. This Separation of Concerns is great for developer/designer collaboration, maintainability, architectural flexibility, and even source control.

<h3 id="dependency-injection"><a href="#dependency-injection">Dependency Injection (DI)</a></h3>

View-models and other interface elements, such as Custom Elements and Custom Attributes, are created as classes which are instantiated by the framework using a dependency injection container. Code written in this style is easy to modularize and test. Rather than creating large classes, you can break things down into small objects that collaborate to achieve a goal. The DI can then put the pieces together for you at runtime.

In order to leverage DI you, simply decorate your class to tell the framework what it should pass to its constructor. Here's an example of a view-model that depends on Aurelia's HttpClient.

```javascript
import {inject} from 'aurelia-framework';
import {HttpClient} from 'aurelia-http-client';

@inject(HttpClient)
export class CustomerDetail{
    constructor(http){
        this.http = http;
    }
}
```

With ES7 or TypeScript Decorators enabled, you just add the `inject` decorator, passing one argument per injected type. If you aren't using a language that supports Decorators, or just don't want to use them, you can also add a static property or method to your class named `inject`. This must return an array of injectable types. Here's the same example in CoffeeScript with CommonJS modules:

```coffeescript
HttpClient = require('aurelia-http-client').HttpClient;

class Flickr
  constructor: (@http) ->
  @inject:[HttpClient]
```

If you are working with TypeScript, you can use the `--emitDecoratorMetadata` compiler flag along with Aurelia's `@autoinject` decorator to enable the framework to read the standard TS type information. As a result, there's no need to duplicate the types. Here's what that looks like:

```javascript
import {autoinject} from 'aurelia-framework';
import {HttpClient} from 'aurelia-http-client';

@autoinject
export class CustomerDetail {
    constructor(public http:HttpClient) {
        this.http = http;
    }
}
```

> **Note:** There's an interesting detail of the way that TypeScript implements this compilation option. It actually works with any decorator. So, if you've got other decorators on your TS class, there's no need to include the `autoinject` decorator. The Type information will still be discoverable by Aurelia's dependency injection framework.

When explicitly declaring dependencies, it's important to know that they don't have to be just constructor types. They can also be instances of `resolvers`. For example, have a look at this:

```javascript
import {Lazy, inject} from 'aurelia-framework';
import {HttpClient} from 'aurelia-http-client';

@inject(Lazy.of(HttpClient))
export class CustomerDetail{
    constructor(getHTTP){
        this.getHTTP = getHTTP;
    }
}
```

The `Lazy` resolver doesn't actually provide an instance of `HttpClient`. Instead, it provides a function which, when called, will return you an instance of HttpClient. There are several different resolvers out-of-the-box and you can create your own by authoring a class that inherits from `Resolver`. Here's a list of what we provide for you:

* `Lazy` - Injects a function for lazily evaluating the dependency.
    * ex. `Lazy.of(HttpClient)`
* `All` - Injects an array of all services registered with the provided key.
    * ex. `All.of(Plugin)`
* `Optional` - Injects an instance of a class only if it already exists in the container; null otherwise.
    * ex. `Optional.of(LoggedInUser)`

In addition to these resolvers, you can also use `Registration` decorators to specify the default registration or lifetime for an instance. By default, the DI container assumes that everything is a singleton instance; one instance for the app. However, you can use a registration decorator to change this. Here's an example:

```javascript
import {transient, inject} from 'aurelia-framework';
import {HttpClient} from 'aurelia-http-client';

@transient()
@inject(HttpClient)
export class CustomerDetail{
    constructor(http){
        this.http = http;
    }
}
```

Now, each time the DI container is asked for an instance of `CustomerDetail` the container will return a new instance, rather than a singleton. `singleton` and `transient` registrations are provided out-of-the-box, but you can create your own by writing a class that implements the following method `register(container, key, fn)`. Then, simply add an instance of it to a class with the `registration` decorator.

If you can't or don't want to use decorators, don't worry. We have a fallback mechanism. Simply provide a static `decorators` property or method and then use our chainable `Decorators` helper. The helper has methods for all our decorators, so it's easy for you to use in any language. Here's how the above example could be written in CoffeeScript:

```coffeescript
HttpClient = require('aurelia-http-client').HttpClient;
Decorators = require('aurelia-framework').Decorators;

class CustomerDetail
  constructor: (@http) ->
  @decorators:Decorators.transient().inject(HttpClient);
```

<h3 id="parent-vm-reference"><a href="#parent-vm-reference">Parent View Models</a></h3>

By default a View-model's access is limited to injected objects as well as children of the class. Sometimes it may be desirable to refer to objects and methods on a parent View-model, which can be achieved by storing the parent during the _bind_ method of the view lifecycle:

```javascript
class ChildViewModel {
  bind(bindingContext) {
    this.$parent = bindingContext;
  }
}
```

<h2 id="templating"><a href="#templating">Templating</a></h2>

Aurelia's templating engine is responsible for loading your views and their required resources, compiling your HTML for optimal performance and rendering your UI to the screen. To create a view, all you need to do is author an HTML file with an `HTMLTemplate` inside. Here's a simple view:

```markup
<template>
    <div>Hello World!</div>
</template>
```

Everything inside the `template` tag will be managed by Aurelia. However, since Aurelia uses HTMLImport technology to load views, you can also include links, and they will be properly loaded, including relative resource resolution semantics. In other words, you can do this:

```markup
<link rel="stylesheet" type="text/css" href="./hello.css">

<template>
    <div class="hello">Hello World!</div>
</template>
```

This enables you to dynamically load per-view style sheets and even Web Components on the fly.

Any time you require an Aurelia-specific resource, such as an Aurelia _Custom Element_, _Custom Attribute_ or _Value Converter_, you should use a `require` element inside your view instead. Here's an example:

```markup
<template>
  <require from='./nav-bar'></require>

  <nav-bar router.bind="router"></nav-bar>

  <div class="page-host">
    <router-view></router-view>
  </div>
</template>
```

In this case `nav-bar` is an Aurelia _Custom Element_ which we've required for use. Using Aurelia's `require` element causes the framework's resource pipeline to process the imported item, which has the following advantages:

* Deduping - The resource is downloaded once in the app. Even if other views require the same element, it will not be downloaded again.
* One-time Compilation - Templates for Custom Elements required this way are compiled once for the entire application.
* Local Scope - The required resource is only visible inside the view that requires it, reducing the likelihood of name conflicts and improving maintainability and understandability by eliminating globals.
* Renaming - Resources can be renamed during require if two 3rd party resources with the same or similar name need to be used in the same view.
    - ex. `<require from="./nav-bar" as="foo-bar"></require>` - Now instead of using a `nav-bar` element you can use a `foo-bar` element. (This is based on ES6 import syntax where renaming is considered a replacement for using an Alias because it strictly renames the type.)
* Packages - The require can point to a module with multiple resources which will all be imported into the same view.
* Extensibility - You can define new types of resources which, when required in this way, can execute custom loading (async one-time) and registration (once per-view). This is a declarative, extensible resource loading pipeline.
* ES6 - Code is loaded by the ES6 loader rather than the HTMLImport mechanism, enabling all the features and extensibility of your loader. This design choice fully unifies all app resource loading, whether through JavaScript or HTML.

In your view you will often leverage the different types of resources mentioned above as well as databinding.

>**Note:** You may be concerned about the tediousness of having to import things into each view. Remember, during the bootstrapping phase you can configure Aurelia with global resources to be available in every view. Just use `aurelia.globalizeResources(...resourcePaths)`.

Aurelia polyfills browsers that don't support templates. However, a few features of templates can't be polyfilled and require workarounds. In particular this occurs when adding `<template>` elements inside `<select>` and `<table>` elements. The following can't be done in a browser that doesn't natively support templates:

```markup
  <table>
    <template repeat.for="customer of customers">
      <tr>
        <td>${customer.fullName}</td>
      </tr>
    </template>
  </table>
```

In order to repeat over the `<tr>` elements, simply add the `repeat` on the `<tr>` itself:

```markup
  <table>
    <tr repeat.for="customer of customers">
      <td>${customer.fullName}</td>
    </tr>
  </table>
```

<h3 id="databinding"><a href="#databinding">Databinding</a></h3>

Databinding allows you to link the state and behavior in a JavaScript object to an HTML view. When this link is established, any changes in linked properties can be synced in one or both directions. Changes in the JavaScript object can be reflected in the view and changes in the view can be reflected in the JavaScript object. To establish this link, you will leverage "binding commands" in your HTML. Binding commands are clearly identifiable via their use of the "." as a kind of binding operator. Whenever an HTML attribute contains a ".", the compiler will pass the attribute name and value off to the binding language for interpretation. The result is one or more binding expressions that are capable of establishing the linkage when the view is created.

You can extend the system with your own binding commands, but Aurelia provides a collection to cover the most common use cases.

<h4 id="binding-modes"><a href="#binding-modes">bind, one-way, two-way & one-time</a></h4>

The most common binding command is `.bind`. This will cause the property to be bound using a "one-way" binding for all attributes, except form element values, which are bound with a "two-way" binding.

_What does this mean though?_

One-way binding means that changes flow from your JavaScript view-models into the view, not from the view into the view-model. Two-way binding means that changes flow in both directions. `.bind` attempts to use a sensible default by assuming that if you are binding to a form element's value property then you probably wish the changes made in the form to flow into your view-model. For everything else it uses one-way binding, especially since, in many cases, two-way binding to non-form elements would be nonsensical. Here's a small binding example using `.bind`:

```markup
<input type="text" value.bind="firstName">
<a href.bind="url">Aurelia</a>
```

In the above example, the `input` will have its `value` bound to the `firstName` property on the view-model. Changes in the `firstName` property will update the `input.value` and changes in the `input.value` will update the `firstName` property. On the other hand, the `a` tag will have its `href` bound to the `url` property on the view-model. Only changes in the `url` property will flow into the `href` of the `a` tag, not the other way.

You can always be explicit and use `.one-way` or `.two-way` in place of `.bind` though. A common case where this is required is with Web Components that function as input-type controls. So, you can imagine doing something like this:

```markup
<markdown-editor value.two-way="markdown"></markdown-editor>
```

In order to optimize performance and minimize CPU and memory usage, you can alternatively leverage the `.one-time` binding command to flow data from the view-model into the view "one time". This will happen during the initial binding phase, after which, no synchronization will occur.

<h4 id="event-modes"><a href="#event-modes">delegate, trigger & call</a></h4>

Binding commands don't only connect properties and attributes, but can be used to trigger behavior. For example, if you want to invoke a method on the view-model when a button is clicked, you would use the `trigger` command like this:

```markup
<button click.trigger="sayHello()">Say Hello</button>
```

When the button is clicked, the `sayHello` method on the view-model will be invoked. That said, adding event handlers to every single element like this isn't very efficient, so often times you will want to use event delegation. To do that, use the `.delegate` command. Here's the same example but with event delegation instead:

```markup
<button click.delegate="sayHello()">Say Hello</button>
```

The `$event` property can be passed as an argument to a delegate/trigger function call if you need to access the event object.

```markup
<button click.delegate="sayHello($event)">Say Hello</button>
```

> **Note:** If you aren't familiar with event delegation, it's a technique that uses the bubbling nature of DOM events. When using `.delegate`, a single event handler is attached to the document, rather than on each element. When the element's event is fired, it bubbles up the DOM until it reaches the document, where it is handled. This is a more memory efficient way of handling events and it's recommended to use this as your default mechanism.

All of this works against DOM events in some way or another. Occasionally you may have an Aurelia Custom Attribute or Element that wants a reference to your function directly so that it can invoke it manually at a later time. To pass a function reference, use the `.call` binding (since the attribute will _call_ it later):

```markup
<button touch.call="sayHello()">Say Hello</button>
```

Now the Custom Attribute `touch` will get a function that it can call to invoke your `sayHello()` code. Depending on the nature of the implementor, you may be able to receive data from the caller. This works the same as with trigger/delegate by providing an `$event` object.

<h4 id="string-interpolation"><a href="#string-interpolation">string interpolation</a></h4>

Sometimes you need to bind properties directly into the content of the document or interleave them within an attribute value. For this, you can use the string interpolation syntax `${expression}`. String interpolation is a one-way binding, the output of which is converted to a string. Here's an example:

```markup
<span>${fullName}</span>
```

The `fullName` property will be interpolated directly into the span's content. You can also use this to handle css class bindings like so:

```markup
<div class="dot ${color} ${isHappy ? 'green' : 'red'}"></div>
```

In this snippet "dot" is a statically present class and "green" is present only if `isHappy` is true, otherwise the "red" class is present. Additionally, whatever the value of `color` is...that is added as a class.

> **Note:** You can use simple expressions inside your bindings. Don't try to do anything too fancy. You don't want code in your view. You only want to establish the linkage between the view and its view-model.

<h4 id="ref"><a href="#ref">ref</a></h4>

In addition to commands and interpolation, the binding language recognizes the use of a special attribute: `ref`. By using `ref` you can create a local name for an element which can then be referenced in another binding expression. It will also be set as a property on the view-model, so you can access it through code. Here's a neat example of using `ref`:

```markup
<input type="text" ref="name"> ${name.value}
```

You can also use the special `.view-model` binding in conjunction with `ref` to get the view-model instance that backs an Aurelia Custom Element. By using this technique, you can connect different components to each other like so:

```markup
<i-produce-a-value ref.view-model="producer"></i-produce-a-value>
<i-consume-a-value input.bind="producer.output"></i-consume-a-value>
```

<h4 id="select-elements"><a href="#select-elements">select elements</a></h4>

`value.bind` on an HTMLSelectElement has special behavior to support the element's single and multi-select modes as well as binding to objects.

A typical select element is rendered using a combination of `value.bind` and `repeat`, like this:

```markup
<select value.bind="favoriteColor">
    <option>Select A Color</option>
    <option repeat.for="color of colors" value.bind="color">${color}</option>
</select>
```

Sometimes you want to work with object instances rather than strings.  Here's the markup for building a select element from a theoretical array of employee objects:

```markup
<select value.bind="employeeOfTheMonth">
  <option>Select An Employee</option>
  <option repeat.for="employee of employees" model.bind="employee">${employee.fullName}</option>
</select>
```

The primary difference between this example and the previous example is we're storing the option values in a special property, `model`, instead of the option element's `value` property which only accepts strings.

<h4 id="multi-select-elements"><a href="#multi-select-elements">multi select elements</a></h4>

You can bind the select element's value to an array property in multi-select scenarios.  Here's how you'd bind an array of strings, `favoriteColors`:

```markup
<select value.bind="favoriteColors" multiple>
    <option repeat.for="color of colors" value.bind="color">${color}</option>
</select>
```

This works with arrays of objects as well:

```markup
<select value.bind="favoriteEmployees" multiple>
  <option repeat.for="employee of employees" model.bind="employee">${employee.fullName}</option>
</select>
```

<h4 id="radios"><a href="#radios">radios</a></h4>

`checked.bind` on an HTMLInputElement has special behavior to support binding non-boolean values such as strings and objects.

A typical radio button group is rendered using a combination of `value.bind` and `repeat`, like this:

```markup
<label repeat.for="color of colors">
  <input type="radio" name="clrs" value.bind="color" checked.bind="$parent.favoriteColor" />
  ${color}
</label>
```

Sometimes you want to work with object instances rather than strings.  Here's the markup for building a radio button group from a theoretical array of employee objects:

```markup
<label repeat.for="employee of employees">
  <input type="radio" name="emps" model.bind="employee" checked.bind="$parent.employeeOfTheMonth" />
  ${employee.fullName}
</label>
```

The primary difference between this example and the previous example is we're storing the input values in a special property, `model`, instead of the input element's `value` property which only accepts strings.

You can also bind a radio group to a boolean property like this:

```markup
<label><input type="radio" name="tacos" model.bind="null" checked.bind="likesTacos" />Unanswered</label>
<label><input type="radio" name="tacos" model.bind="true" checked.bind="likesTacos" />Yes</label>
<label><input type="radio" name="tacos" model.bind="false" checked.bind="likesTacos" />No</label>
```

<h4 id="checkboxes"><a href="#checkboxes">checkboxes</a></h4>

To better support multi-select scenarios Aurelia enables binding an input element's checked property to an array.  Here's how you'd bind an array of strings, `favoriteColors`:

```markup
<label repeat.for="color of colors">
  <input type="checkbox" value.bind="color" checked.bind="$parent.favoriteColors" />
  ${color}
</label>
```

This works with arrays of objects as well:

```markup
<label repeat.for="employee of employees">
  <input type="checkbox" model.bind="employee" checked.bind="$parent.favoriteEmployees" />
  ${employee.fullName}
</label>
```

You can of course bind each checkboxes to it's boolean properties like this:

```markup
<li><label><input type="checkbox" checked.bind="wantsFudge" />Fudge</label></li>
<li><label><input type="checkbox" checked.bind="wantsSprinkles" />Sprinkles</label></li>
<li><label><input type="checkbox" checked.bind="wantsCherry" />Cherry</label></li>
```

<h4 id="innerhtml"><a href="#innerhtml">innerHTML</a></h4>

You can bind an element's `innerHTML` property using the `innerhtml` attribute:

``` markup
<div innerhtml.bind="htmlProperty"></div>
<div innerhtml="${htmlProperty}"></div>
```

Aurelia provides a simple html sanitization converter that can be used like this:

``` markup
<div innerhtml.bind="htmlProperty | sanitizeHtml"></div>
<div innerhtml="${htmlProperty | sanitizeHtml}"></div>
```

You're encouraged to use a more complete html sanitizer such as [sanitize-html](https://www.npmjs.com/package/sanitize-html).  Here's how you would build a converter using this package:

``` bash
jspm install npm:sanitize-html
```

``` javascript
import sanitizeHtml from 'sanitize-html';

export class MySanitizeHtmlValueConverter {
  toView(untrustedHtml) {
    return sanitizeHtml(untrustedHtml);
  }
}
```

> NOTE:  Binding using the `innerhtml` attribute simply sets the element's `innerHTML` property.  The markup does not pass through Aurelia's templating system.  Binding expressions and require elements will not be evaluated.  A solution for this scenario is being tracked in [aurelia/templating#35](https://github.com/aurelia/templating/issues/35).

<h4 id="textcontent"><a href="#textcontent">textContent</a></h4>

You can bind an element's `textContent` property using the `textcontent` attribute:

``` markup
<div textcontent.bind="stringProperty"></div>
<div textcontent="${stringProperty}"></div>
```

Two-way data-binding is supported with `contenteditable` elements:

``` markup
<div textcontent.bind="stringProperty" contenteditable="true"></div>
```

<h4 id="style"><a href="#style">style</a></h4>

You can bind a css string or object to an element's `style` attribute:

``` javascript
export class Foo {
  constructor() {
    this.styleString = 'color: red; background-color: blue';

    this.styleObject = {
      color: 'red',
      'background-color': 'blue'
    };
  }
}
```

``` markup
<div style.bind="styleString"></div>
<div style.bind="styleObject"></div>
```

Use the `style` attribute's alias, `css` when doing string interpolation to ensure your application is compatible with Internet Explorer:

``` markup
<!-- good: -->
<div css="width: ${width}px; height: ${height}px;"></div>

<!-- incompatible with Internet Explorer: -->
<div style="width: ${width}px; height: ${height}px;"></div>
```

<h4 id="adaptive-binding"><a href="#adaptive-binding">Adaptive Binding</a></h4>

Aurelia has an adaptive binding system that chooses from a number of strategies when determining how to most efficiently observe changes.  For more info on how this works checkout [this post](http://blog.durandal.io/2015/04/03/aurelia-adaptive-binding/).  For the most part you don't need to think about these details however it does help to be aware of scenarios that lead to inefficient use of the binding system.

**The #1 thing to be aware of is computed properties (properties with getter functions) are observed using dirty-checking.**  More efficient strategies such as Object.observe and property rewriting are not compatible with these types of properties.

In today's browser environment dirty-checking is a necessary evil.  Very few browsers support Object.observe at the time of this writing.  Aurelia's dirty-checking mechanism is similar to that used in [Polymer](https://www.polymer-project.org/).  It's very efficient and utilizes Aurelia's micro-task-queue to batch updates to the DOM.

A few bindings using dirty-checking will not cause performance problems in your application.  Extensive use of dirty-checking may.  Fortunately there's a way you can avoid dirty-checking simple computed properties.  Consider the 'fullName' property in the example below:

```javascript
export class Person {
  firstName = 'John';
  lastName = 'Doe';

  @computedFrom('firstName', 'lastName')
  get fullName(){
    return `${this.firstName} ${this.lastName}`;
  }
}
```

We've used the `@computedFrom` decorator to provide a hint to the Aurelia binding system.  The binding system now knows to only check `fullName` for changes when `firstName` or `lastName` changes.

It's also important to be mindful of how dirty-checking works.  When a property is "dirty-checked" the binding system periodically checks whether the property's current value matches the previously observed value for the property.  By default this check happens every 120 milliseconds.  This means your property's getter function has the potential to be called quite often which means it should be as efficient as possible.  You should also avoid unnecessarily returning new instances of objects or arrays.  Consider the following view:

```markup
<template>
  <label for="search">Search Issues:</label>
  <input id="search" type="text" value.bind="searchText" />
  <ul>
    <li repeat.for="issue of filteredIssues">${issue.abstract}</li>
  </ul>
</template>
```

Naive view model implementation:

```javascript
export class IssueSearch {
  searchText = '';

  constructor(allIssues) {
    this.allIssues = allIssues;
  }

  // this returns a new array instance on every call which will in-turn result in a lot of DOM updates.
  get filteredIssues() {
    if (this.searchText === '')
      return [];
    return this.allIssues.filter(x => x.abstract.indexOf(this.searchText) !== -1);
  }
}
```

Improved view model implementation:

```javascript
export class IssueSearch {
  filteredIssues = [];
  _searchText = '';

  constructor(allIssues) {
    this.allIssues = allIssues;
  }

  get searchText() {
    return this._searchText;
  }
  set searchText(newValue) {
    this._searchText = newValue;
    if (newValue === '') {
      this.filteredIssues = [];
    } else {
      this.filteredIssues = this.allIssues.filter(x => x.abstract.indexOf(this.searchText) !== -1);
    }
  }
}
```

<h3 id="html-extensions"><a href="#html-extensions">HTML Extensions</a></h3>

In addition to databinding, you also have the power of Aurelia's HTML extensions. There are two types:

* Custom Elements - Extend HTML with new tags! Your custom elements can have their own views (which use databinding and other html extensions) and optionally leverage [ShadowDOM](http://www.html5rocks.com/en/tutorials/webcomponents/shadowdom/) (even if the browser doesn't support it).
* Custom Attributes - Extend HTML with new attributes which can be added to existing or custom elements. These attributes add new behavior to the elements.

Naturally, all of this works seamlessly with databinding. Let's look at the set of Custom Elements and Attributes that Aurelia provides for you and which are available globally in every view.

<h4 id="show"><a href="#show">show</a></h4>

The `show` Custom Attribute allows you to conditionally display an HTML element. If the value of show is `true` the element will be displayed, otherwise it will be hidden. This attribute does not add/remove the element from the DOM, but only changes its visibility. Here's an example:

```markup
<div show.bind="isSaving" class="spinner"></div>
```

When the `isSaving` property is true, the `div` will be visible, otherwise it will be hidden.

<h4 id="if"><a href="#if">if</a></h4>

The `if` Custom Attribute allows you to conditionally add/remove an HTML element. If the value is true, the element will also be present in the DOM, otherwise it will not.

```markup
<div if.bind="isSaving" class="spinner"></div>
```

This example looks similar to that of `show` above. The difference is that if the binding expression evaluates to false, the `div` will be removed from the DOM, rather than just hidden.

If you need to conditionally add/remove a group of elements and you cannot place the `if` attribute on a parent element, then you can wrap those elements in a template tag which has the `if` attribute. Here's what that would look like:

```markup
<template if.bind="hasErrors">
    <i class="icon error"></i>
    ${errorMessage}
</template>
```

<h4 id="repeat"><a href="#repeat">repeat</a></h4>

The `repeat` Custom Attribute allows you to render a template multiple times, once for each item in an array. Here's an example that renders out a list of customer names:

```markup
<ul>
    <li repeat.for="customer of customers">${customer.fullName}</li>
</ul>
```

An important note about the repeat attribute is that it works in conjunction with the `.for` binding command. This binding command interprets a special syntax in the form "item of collection" where "item" is the local name you will use in the template and "collection" is a normal binding expression that evaluates to an array or map.

Speaking of Maps, here's how you would bind to an ES6 Map:

```markup
<ul>
  <li repeat.for="[id, customer] of customers">${id} ${customer.fullName}</li>
</ul>
```

If instead of iterating over a collection you would rather iterate a specified number of times, you can instead use the syntax "i of count" where "i" is the index of the iteration and "count" is a binding expression that evaluates to an integer.

```markup
<ul>
  <li repeat.for="i of rating">*</li>
</ul>
```

> **Note:**: Like the `if` attribute, you can also use a `template` tag to group a collection of elements that don't have a parent element.

Each item that is being repeated by the `repeat` attribute has several special contextual values available for binding:

* `$parent` - At present, the main view model's properties and methods are not visible from within the repeated item. We hope to remedy this in an update soon. For the mean time, you can access that view-model with `$parent`.
* `$index` - The index of the item in the array.
* `$first` - True if the item is the first item in the array.
* `$last` - True if the item is the last item in the array.
* `$even` - True if the item has an even numbered index.
* `$odd` - True if the item has an odd numbered index.

<h4 id="compose"><a href="#compose">compose</a></h4>

The `compose` Custom Element enables you to dynamically render UI into the DOM. Imagine you have a heterogeneous array of items, but each has a type property which tells you what it is. You can then do something like this:

```markup
<template repeat.for="item of items">
    <compose
      model.bind="item"
      view-model="widgets/${item.type}">
    </compose>
</template>
```

Now, depending on the _type_ of the item, the `compose` element will load a different view-model (and view) and render it into the DOM. If the view-model has an `activate` method, the `compose` element will call it and pass in the `model` as a parameter. The `activate` method can even return a `Promise` to cause the composition process to wait until after some async work is done before actually databinding and rendering into the DOM.

The `compose` element also has a `view` attribute which can be used in the same way as `view-model` if you don't wish to leverage the standard view/view-model convention. If you specify a `view` but no `view-model` then the view will be databound to the surrounding context.

```markup
<template repeat.for="item of items">
    <compose view="my-view.html"></compose>
</template>
```

If you would like to databind a particular object when using only `view` rather than a full fledged view model (perhaps as part of a repeat), you may do so by binding the `view-model` directly. Now you will be able to use properties of that object directly in your `view`:

```markup
<template>
    <div repeat.for="item of items">
      <compose view="my-view.html" view-model.bind="item">
    </div>
</template>
```

What if you want to determine the view dynamically based on data though? or runtime conditions? You can do that too by implementing a `getViewStrategy()` method on your view-model. It can return a relative path to the view or an instance of a `ViewStrategy` for custom view loading behavior. The nice part is that this method is executed after the `activate` callback, so you have access to the model data when determining the view.

<h4 id="global-behavior"><a href="#global-behavior">global-behavior</a></h4>

This is not an HTML enhancement that you will use directly. Rather, it works in conjunction with a custom binding command to dynamically enable the use of jQuery plugins and similar APIs declaratively in HTML. Let's look at an example in order to help clarify the idea:

```markup
<div jquery.modal="show: true; keyboard.bind: allowKeyboard">...</div>
```

This sample is based on the [Bootstrap modal widget](http://getbootstrap.com/javascript/#modals). In this case, the `modal` jQuery widget will be attached to the `div` and it will be configured with its `show` option set to `true` and its `keyboard` option set to the value of the `allowKeyboard` property on the view-model. When the containing view is unbound, the jQuery widget will be destroyed.

This capability combines the special `global-behavior` with custom syntax to enable these dynamic capabilities. The syntax you see here is based on the syntax of the native `style` attribute which lists properties and values separated in the same fashion as above. Note that you can use binding commands such as `.bind` to pass data from your view-model directly to the plugin or `.call` to pass a callback function directly to the plugin.

Here's how it works:

When the binding system sees a binding command that it doesn't recognize, it dynamically interprets it. The attribute name is mapped to a global binding handler which interprets the binding command. The handler can use the values to create an options object which it can pass to the plugin. When the view is unbound, the handler can also cleanup after itself. In this case the jQuery handler knows the pattern for instantiating plugins and using the `destroy` method to cleanup.

> **Note:** The `global-behavior` has a handlers list you must configure. It is only configured with jQuery by default. You can turn all of this off, if you desire, but it makes it easy to take advantage of basic jQuery plugins without any work on your part.

<h2 id="routing"><a href="#routing">Routing</a></h2>

There are many different application styles you could be called upon to create. From navigation apps, to dashboards, to MDI interfaces, Aurelia can handle them all. In many of these cases a key component of your architecture is a client-side router, capable of translating url changes into application state.

If you've read the getting started guide, you know that there are two parts to routing. First, there's the `Router` which lives in your view-model. It's configured with route information and controls navigation. Then, there's the `router-view` which lives in the view and is responsible for displaying whatever the router identifies as the current state.

Let's look at an example configuration.

```javascript
export class App {
  configureRouter(config, router){
    this.router = router;

    config.title = 'Aurelia';
    config.map([
      { route: ['', 'home'],       name: 'home',       moduleId: './home/index' },
      { route: 'users',            name: 'users',      moduleId: './users/index',                      nav: true },
      { route: 'users/:id/detail', name: 'userDetail', moduleId: './users/detail' },
      { route: 'files*path',       name: 'files',      moduleId: './files/index',     href:'#files',   nav: true }
    ]);
  }
}
```

We begin by implementing the `configureRouter` method. We can optionally set a `title` property to be used in constructing the document's title, but the most important part is setting up the routes. The router's `map` method takes a simple JSON data structure representing your route table. The two most important properties are `route` (a string or array of strings), which defines the route pattern, and `moduleId`, which has the *relative* module Id path to your view-model. You can also set a `name` property, to be used to generate a link to the route later, a `title` property, to be used when generating the document's title, a `nav` property indicating whether or not the route should be included in the navigation model (it can also be a number indicating order) and an `href` property which you can use to bind to in the _navigation model_.

>**Note:** Any properties that you leave off will be conventionally determined by the framework based on what you have provided.

So, what options do you have for the route pattern?

* static routes
    - ie 'home' - Matches the string exactly.
* parameterized routes
    - ie  'users/:id/detail' - Matches the string and then parses an `id` parameter. Your view-model's `activate` callback will be called with an object that has an `id` property set to the value that was extracted from the url.
* wildcard routes
    - ie 'files*path' - Matches the string and then anything that follows it. Your view-model's `activate` callback will be called with an object that has a `path` property set to the wildcard's value.

All routes with a truthy `nav` property are assembled into a `navigation` array. This makes it really easy to use databinding to generate a menu structure. Another important property for binding is the `isNavigating` property. Here's some simple markup that shows what you might pair with the view-model shown above:

```markup
<template>
  <ul>
    <li class="loader" if.bind="router.isNavigating">
      <i class="fa fa-spinner fa-spin fa-2x"></i>
    </li>
    <li repeat.for="item of router.navigation">
      <a href.bind="item.href">${item.title}</a>
    </li>
  </ul>

  <router-view></router-view>
</template>
```

<h3 id="the-screen-activation-lifecycle"><a href="#the-screen-activation-lifecycle">The Screen Activation Lifecycle</a></h3>

Whenever the router processes a navigation, it enforces a strict lifecycle on the view-models that it is navigating to and from. There are four stages in the lifecycle. You can opt-in to any of them by implementing the appropriate method on your view-model's class. Here's a list of the lifecycle callbacks:

* `canActivate(params, config, navigationInstruction)` - Implement this hook if you want to control whether or not your view-model _can be navigated to_. Return a boolean value, a promise for a boolean value, or a navigation command.
* `activate(params, config, navigationInstruction)` - Implement this hook if you want to perform custom logic just before your view-model is displayed. You can optionally return a promise to tell the router to wait to bind and attach the view until after you finish your work.
* `canDeactivate()` - Implement this hook if you want to control whether or not the router _can navigate away_ from your view-model when moving to a new route. Return a boolean value, a promise for a boolean value, or a navigation command.
* `deactivate()` - Implement this hook if you want to perform custom logic when your view-model is being navigated away from. You can optionally return a promise to tell the router to wait until after your finish your work.

<<<<<<< HEAD
The `params` object will have a property for each parameter of the route that was parsed. Any querystring parameters will also be merged into the `params` object. The `config` will be the original route configuration object that you set up.
=======
The `params` object will have a property for each parameter of the route that was parsed, as well as a property for each query string value. `routeConfig` will be the original route configuration object that you set up. `routeConfig` will also have a new `navModel` property, which can be used to change the document title from data loaded by your view-model. For example:

```javascript
activate(params, routeConfig) {
  this.userService.getUser(params.id)
    .then(user => {
      routeConfig.navModel.setTitle(user.name);
    });
}
```
>>>>>>> 4c6bb243

> **Note:** A _Navigation Command_ is any object with a `navigate(router)` method. When one is encountered, the navigation will be cancelled and control will be passed to the navigation command. One navigation command is provided out of the box: `Redirect`.

<h3 id="child-routers"><a href="#child-routers">Child Routers</a></h3>

If you haven't read the "Get Started" guide, we recommend that you do that now and pay special attention to the section titled "Bonus: Leveraging Child Routers".

Whenever you set up a route to map to a view-model, that view-model can actually contain its own router...and when you set up routes with that...those view-models can have their own routers...and so on. The route patterns are relative to the parent router and the module and view ids are relative to the view-model itself. This allows you to easily encapsulate features or child applications as well as handle complex hierarchical state.

A child router is just a router like any other. So, everything we've discussed above applies. To add a child router, just implement the `configureRouter` method again. The screen activation lifecycle discussed above applies to child routers as well. Each phase of the lifecycle is run against the entire router hierarchy before moving on to the next phase. The activate hooks run from top to bottom and the deactivate hooks run from bottom to top.

<h3 id="conventional-routing"><a href="#conventional-routing">Conventional Routing</a></h3>

As with everything in Aurelia, we have strong support for conventions. So, you can actually choose to dynamically route rather than pre-configuring all your routes up front. Here's how you configure a router to do that:

```javascript
export class App {
  configureRouter(config){
    config.mapUnknownRoutes(instruction => {
      //check instruction.fragment
      //set instruction.config.moduleId
    });
  }
}
```

All you have to do is set the `config.moduleId` property and you are good to go. You can also return a promise from `mapUnknownRoutes` in order to asynchronously determine the destination.

>**Note:** Though not necessarily related to conventional routing, you may sometimes have a need to asynchronously configure your router. For example, you may need to call a web service to get user permissions before setting up routes. To do this, return a promise from `configureRouter`.

<h3 id="customizing-the-navigation-pipeline"><a href="#customizing-the-navigation-pipeline">Customizing the Navigation Pipeline</a></h3>

The router pipeline is composed out of separate steps that run in succession. Each of these steps has the ability to modify what happens during routing, or stop the routing altogether. The pipeline also contains a few extensibility points where you can add your own steps. These are `authorize` and `modelbind`. `authorize` happens before `modelbind`. These extensions are called route filters.

The sample below shows how you can add authorization to your application:

```javascript
import {Redirect} from 'aurelia-router';

export class App {
  configureRouter(config) {
    config.title = 'Aurelia';
    config.addPipelineStep('authorize', AuthorizeStep); // Add a route filter to the authorize extensibility point.
    config.map([
      { route: ['welcome'],    name: 'welcome',       moduleId: 'welcome',      nav: true, title:'Welcome' },
      { route: 'flickr',       name: 'flickr',        moduleId: 'flickr',       nav: true, auth: true },
      { route: 'child-router', name: 'childRouter',   moduleId: 'child-router',  nav: true, title:'Child Router' },
      { route: '',              redirect: 'welcome' }
    ]);
  }
}

class AuthorizeStep {
  run(routingContext, next) {
    // Check if the route has an "auth" key
    // The reason for using `nextInstructions` is because
    // this includes child routes.
    if (routingContext.nextInstructions.some(i => i.config.auth)) {
      var isLoggedIn = /* insert magic here */false;
      if (!isLoggedIn) {
        return next.cancel(new Redirect('login'));
      }
    }

    return next();
  }
}
```

These extensibility points are in and of themselves small pipelines, and multiple steps can be added to each of them. For instance, if in addition to the `AuthorizeStep` above (which would just check that a user is logged in), you could add an `IsAdminStep` to the `authorize` extensibility point. They would then run in succession.

It's also possible to create your own named filters by simply passing a different name into `addPipelineStep`. This can be used like in the example below:

```javascript
config.addPipelineStep('myname', MyFirstStep); // Transparently creates the pipeline "myname" if it doesn't already exist.
config.addPipelineStep('myname', MySecondStep); // Adds another step to it.
config.addPipelineStep('modelbind', 'myname'); // Makes the entire `myname` pipeline run as part of the `modelbind` pipeline.
```

<h3 id="configuring-push-state"><a href="#configuring-push-state">Configuring PushState</a></h3>

If you'd prefer to get rid of the `#` (hashes) in your URLs, then you're going to have to enable `pushState` in your app. Good thing Aurelia supports that! You will also have to do some work on the server side to ensure it works properly. Let's start with the Aurelia side of the equation.

First you need to tell Aurelia in the `router` `config` that you want to use `pushState` like so:

``` javascript
export class App {
  configureRouter(config) {
    config.title = 'Aurelia';
    config.options.pushState = true; // <-- this is all you need here
    config.map([
      { route: ['welcome'],    name: 'welcome',     moduleId: 'welcome',      nav: true, title:'Welcome' },
      { route: 'flickr',       name: 'flickr',      moduleId: 'flickr',       nav: true, auth: true },
      { route: 'child-router', name: 'childRouter', moduleId: 'child-router', nav: true, title:'Child Router' },
      { route: '',             redirect: 'welcome' }
    ]);
  }
}
```

You will also want to add [a base tag](https://developer.mozilla.org/en-US/docs/Web/HTML/Element/base) to the head of your html document. This is important, so don't leave it off.

Next, the server side needs to be configured to send back the same `index.html` file regardless of the request being made because all the routing is done client side. So, if you're using the `gulp watch` task with `browsersync` as per the navigation sample, then you can modify your setup like so:

From the console in the root of your project, run the following:

```shell
npm install --save connect-history-api-fallback
```

This will download and install the middleware plugin you need for this. Then open up your _build/tasks_ folder and locate the _serve_ task. Open that and put this somewhere near the top with the other require statements:

``` javascript
var historyApiFallback = require('connect-history-api-fallback')
```

Lower down you can modify the `serve` task to use the new `middleware`:

``` javascript
gulp.task('serve', ['build'], function(done) {
  browserSync({
    open: false,
    port: 9000,
    server: {
      baseDir: ['.'],
      middleware: [historyApiFallback, function (req, res, next) { // it's the first one in the array
        res.setHeader('Access-Control-Allow-Origin', '*');
        next();
      }]
    }
  }, done);
});
```

Now your node server should behave itself and let Aurelia deal with the routing.

If you're using a .NET server side framework such as ASP.NET MVC then config is as follows:

* Create a Controller and call it ApplicationController or what ever you want to call it. It should look something like this:

```csharp
public class ApplicationController : Controller {
  public ActionResult Index() {
    return View();
  }
}
```

* Create an "index.cshtml" view in your Views folder.

* Setup your routing configuration like this:

```csharp
context.MapRoute(
  name: "AureliaRouting",
  url: "{*.}",
  defaults: new { controller = "Application", action = "Index" }
);
```
Note that with the above you will be forced to use a Razor view file. If you want to use a regular HTML file, there are different ways to do it. [This SO article might help you](http://stackoverflow.com/questions/20871938/render-html-file-in-asp-net-mvc-view).

If you are using [Nancy FX](http://nancyfx.org), then the config is just as simple. Locate your `IndexModule.cs` or whatever you called it and make sure it looks something like this and all will be well:

``` csharp
public class IndexModule : NancyModule {
  public IndexModule()     {
    this.Get["/robots.txt"] = p => this.Response.AsFile("robots.txt");
    this.Get["/sitemap.xml"] = p => this.Response.AsFile("sitemap.xml");
    this.Get["/"] = x => this.View["index"];
    this.Get["/{path*}"] = x => this.View["index"];
  }
}
```

Similar techniques can be used in other server environments - you just need to make sure that whatever server you're using, it needs to send back the same `index.html` regardless of the request being made. All server side frameworks should be able to achieve this. Aurelia will figure out which page to load based on its own route data.

<h3 id="reusing-an-existing-vm"><a href="#reusing-an-existing-vm">Reusing an existing VM</a></h3>

Sometimes you might want to use the same VM for multiple routes. By default Aurelia will see those routes as aliases to the same VM and thus only perform the build and attach process as well as the complete life-cycle once. This might not be exactly what you are looking for. Take the following router example:

```javascript
export class App {
  configureRouter(config) {
    config.title = 'Aurelia';
    config.map([
      { route: 'product/a',    moduleId: './product',     nav: true },
      { route: 'product/b',    moduleId: './product',     nav: true },
    ]);
  }
}
```

Since the VM's life-cycle is called only once you may have problems to recognize that the user switched the route from `Product A` to `Product B`.

To work around this issue implement the method `determineActivationStrategy` in your VM and return hints for the router about what you'd like to happen. E.g in order to force a rebuild of the VM implement it like this:

```javascript
import {activationStrategy} from 'aurelia-router';

export class YourViewModel {
  determineActivationStrategy(){
    return activationStrategy.replace;
  }
}
```

If you just want to force a refresh of the life-cycle (useful with `<compose>` bindings) you may do something like the following:

```javascript
import {activationStrategy} from 'aurelia-router';

export class YourViewModel {
  determineActivationStrategy(){
    return activationStrategy.invokeLifecycle;
  }
}
```

> **Note:** Keep in mind that by forcing refreshes, Aurelia has to rebuild the complete VM. As for performance reasons a simple observer on the `router.currentInstruction` might be sufficient for scenarios where you'd simply like to exchange some data.

<h3 id="generating-route-urls"><a href="#generating-route-urls">Generating route URLs</a></h3>

If you need a to create a URL that matches an existing route, the router can generate one for you.

```javascript
router.generate('userDetail', { id: 123 });
```

The first parameter is the route name, as specified in the route config. The second parameter is an object with route parameters to fill in to the route template. Any properties of the object that don't map to route parameters will be automatically appended to the query string.

If you want to navigate to the generated URL, use `router.navigateToRoute('userDetail', { id: 123 })`.

If you simply want to render an anchor in your view, you can use the `route-href` custom attribute.

```markup
<a route-href="route: userDetail; params.bind: { id: user.id }">${user.name}</a>
```

<h2 id="extending-html"><a href="#extending-html">Extending HTML</a></h2>

Aurelia has a powerful and extensible HTML template compiler. The compiler itself is just an algorithm for interacting with these extensions. Out of the box, Aurelia provides two extensions: _Custom Elements_ and _Custom Attributes_.

These extensions are not visible to the compiler by default. There are three main ways to plug them in:

* Use the `require` element to require an extension in a view. The `from` attribute specifies the relative path to the extension's module. The extension will be locally defined.
* Use the Aurelia object during your bootstrapping phase to call `.globalizeResources(...resourcePaths)` to register extensions with global visibility in your application.
* Install a plugin that registers extensions with global visibility in your application.

>**Note:** A recommended practice for your own apps is to place all your app-specific extensions, value converters, etc. into a _resources_ folder. Then create an _index.js_ file that turns them all into an internal plugin. Finally, install that plugin during your app's bootstrapping phase. This will keep your resources located in a known location, along with their registration code. It will also keep your configuration file clean and simple.

All extensions can opt into the view lifecycle by implementing any of the following hooks:

* `bind(bindingContext)` - Invoked when the databinding engine binds the view. The binding context is the instance that the view is databound to.
* `unbind()` - Invoked when the databinding engine unbinds the view.
* `attached()` - Invoked when the view that contains the extension is attached to the DOM.
* `detached()` - Invoked when the view that contains the extension is detached from the DOM.

>**Note:** If you choose to implement the `bind` callback, the initial binding of your extension will flow a little differently. Usually, if you have callbacks for your extension's bindable properties, these are each individually called during the bind phase. However, if you add the `bind` callback, they will not be called during initialization. Rather, the `bind` callback will be called once all properties have their initial bound values set. This is an important and useful characteristic, particularly for complex extensions which may not want to "act" until they have all evaluated values available.

<h3 id="custom-attributes"><a href="#custom-attributes">Custom Attributes</a></h3>

Custom Attributes extend HTML with functionality by adding new behavior to existing HTML elements. Common uses for Custom Attributes include:

* Wrapping jQuery and similar plugins (when the `global-behavior` is insufficient).
* Shortcuts for common style, class or attribute bindings.
* Just about anything that needs to change an existing HTML element or even a Custom Element which you cannot directly alter.

Custom Attributes tend to represent cross-cutting concerns. For example you might create a custom tooltip attribute that you can then attach to any element. This is a better idea than building tooltip functionality directly into every custom element you create.

Let's look at one of Aurelia's own Custom Attribute implementations: `show`. Here's how it is used:

```markup
<div show.bind="isSaving" class="spinner"></div>
```

The `show` attribute will conditionally apply a css class to an element based on the falseness of its value. (The css class, when applied, hides the element.) Here's the implementation:

```javascript
import {inject, customAttribute} from 'aurelia-framework';

@customAttribute('show')
@inject(Element)
export class Show {
  constructor(element) {
    this.element = element;
  }

  valueChanged(newValue){
    if (newValue) {
      this.element.classList.remove('aurelia-hide');
    } else {
      this.element.classList.add('aurelia-hide');
    }
  }
}
```

The first thing to note is that Custom Attributes are classes and follow the same patterns we've already seen. Notice that the decorators play an important role in defining the attribute. Here's what they are doing:

* `@customAttribute('show')` - Indicates that this class is a custom attribute so the HTML compiler knows how this class "plugs in". It will be recognized by the compiler any time it sees an attribute named "show".
* `inject` - This is part of the dependency injection system; the same as you've seen before. Custom Attributes can have the Element they are placed on injected into the constructor. That is what is happening here. All you have to do use use the browser's `Element` type to indicate that.

There are a few other interesting things that happen too.

* Attributes in html have a value. So, your Custom Attribute class will have a `value` property that is kept in sync with the HTML. If you implement a `valueChanged` method, it will be invoked any time the attribute's value changes. The first argument will be the new value and the second will be the old value.

What about conventions?

If your class's export name matches the pattern {SomeName}CustomAttribute, then you don't need to include the `@customAttribute` decorator at all. The attribute name will be inferred from the export name by stripping off "CustomAttribute" and lowercasing and hyphenating the remaining part of the name. ie. some-name

These conventions mean that we can actually define our `show` attribute like this:

```javascript
export class ShowCustomAttribute {
  static inject = [Element]; //showing non-decorator method here for variety

  constructor(element) {
    this.element = element;
  }

  valueChanged(newValue){
    if (newValue) {
      this.element.classList.remove('aurelia-hide');
    } else {
      this.element.classList.add('aurelia-hide');
    }
  }
}
```

> **Note:** So, why doesn't Aurelia itself leverage these conventions internally? Any time you are creating a 3rd party library, it's best to be explicit. You don't know whether or not developers consuming your library will have changed Aurelia's conventions, thus breaking your library. In order to prevent this, always be explicit by using decorators. Inside your own apps though, you can use the conventions all you want to simplify development.

<h4 id="options-attributes"><a href="#options-properties">Options Attributes</a></h4>

You may be wondering what to do if you want to create a Custom Attribute with multiple properties, since attributes usually map to a single value. It's actually quite simple. Just create several `bindable` properties:

```javascript
import {customAttribute, bindable} from 'aurelia-framework';

@customAttribute('my-attribute')
export class MyAttribite {
  @bindable foo;
  @bindable bar;
}
```

This creates a Custom Attribute named `my-behavior` with two properties `foo` and `bar`. Each of these properties are available directly on the class. Each can have optional change callbacks, `fooChanged` and `barChanged` respectively. However, they are configured in HTML a bit different. Here's how that would be done:

```markup
<div my-attribute="foo: some literal value; bar.bind: some.expression"></div>
```

Notice that we don't use a binding command on the attribute itself. Instead, we can use them on each individual property inside the attribute's value. You can use literals as well as the standard binding commands.

> **Note:** You don't use `delegate` or `trigger` commands inside an options attribute. Those are always attached to the element itself, since they work directly with native DOM events. However, you can use `call`.

If you aren't using ES7 property initializers, you can put the `@bindable` decorator directly on the class. Just be sure to provide the property name like this `@bindable('propertyName')`. To specify more details for a bindable property, you should pass an options object instead like this:

```javascript
@bindable({
  name:'myProperty', //name of the property on the class
  attribute:'my-property', //name of the attribute in HTML
  changeHandler:'myPropertyChanged', //name of the method to invoke when the property changes
  defaultBindingMode: bindingMode.oneWay, //default binding mode used with the .bind command
  defaultValue: undefined //default value of the property, if not bound or set in HTML
})
```

The defaults and conventions are shown above. So, you would only need to specify these options if you need to deviate. R

> **Note:** There is also a special `@dynamicOptions` decorator. This allows a custom attribute to have a dynamic set of properties which are all mapped from the options attribute syntax into the class at runtime. Don't declare `bindable` properties. Simply add a single `@dynamicOptions` decorator and anything the consumer lists in the options attribute syntax will be mapped.

> **Note:** Remember that all decorators are available on the `Decorators` helper and can be specified with a static `decorators` property or method if you prefer (or if you are using a language that doesn't support decorators). See the CoffeeScript examples above for details.

<h4 id="template-controllers"><a href="#template-controllers">Template Controllers</a></h3>

Custom Attributes can indicate that they are a Template Controller with the `@templateController` decorator. This indicates that they convert DOM into an inert HTML template. The custom attribute class can then decide when and where (or how many times) to instantiate the template in the DOM. Examples of this are the `if` and `repeat` attributes. Simply place one of these on a DOM node and it becomes a template, controlled by the Custom Attribute class.

Let's take a look at the implementation of the `if` Custom Attribute to see how one of these is put together. Here's the full source code:

```javascript
import {BoundViewFactory, ViewSlot, customAttribute, templateController, inject} from 'aurelia-framework';

@customAttribute('if')
@templateController
@inject(BoundViewFactory, ViewSlot)
export class If {
  constructor(viewFactory, viewSlot){
    this.viewFactory = viewFactory;
    this.viewSlot = viewSlot;
    this.showing = false;
  }

  valueChanged(newValue){
    if (!newValue) {
      if(this.view){
        this.viewSlot.remove(this.view);
        this.view.unbind();
      }

      this.showing = false;
      return;
    }

    if(!this.view){
      this.view = this.viewFactory.create();
    }

    if (!this.showing) {
      this.showing = true;

      if(!this.view.bound){
        this.view.bind();
      }

      this.viewSlot.add(this.view);
    }
  }
}
```

Before we dig into the unique aspects, let me remind you of what you see here that is similar. First, we have a simple class with decorators. It also has a single `value` property by default which can be observed by adding a `valueChanged` callback.

Ok, what's different? Take a look at the constructor. We have two unique items being injected: `BoundViewFactory` and `ViewSlot`.

The `BoundViewFactory` is capable of generating instances of the the HTML template that the attribute is attached to. No need to worry about compiling, etc. That's taken care of for you. Why is it called "Bound" View Factory though? Well, it's already referencing the parent binding context. It's "bound" in a sense. So, if you call its `create` method it will instantiate a new View from the template which will be bound to that context. This is what you want with an `if` attribute. It's not what you want with a `repeat` attribute. In that case, each time you call `create` you want a view bound to a particular array item. To achieve this, simply pass any object you want the view to be bound against into the `create` method.

The `ViewSlot` represents the slot or location within the DOM that the template was extracted from. This is usually the location that you want to add View instances to.

>**Note**: Unlike previous attributes, a template controller works more directly with the _primitives_ of the framework. Views, ViewFactories and ViewSlots are all low level parts of the templating engine.

Take a close look at the `valueChanged` callback. Here you can see where the `if` attribute is creating the view and adding it to the slot, based on the truthiness of the value. There are a few important details of this:

* The attribute always calls `bind` on the View _before_ adding it to the ViewSlot. This ensures that all internal bindings are initially evaluated outside of the live DOM. This is important for performance.
* Similarly, always call `unbind` _after_ removing the View from the DOM.
* After the View is initially created, the `if` attribute does not throw it away even when the value becomes false. It caches the instance. Aurelia can re-use Views and even re-target them at different binding contexts. Again, this is important for performance, since it eliminates needless re-creation of Views.


<h3 id="custom-elements"><a href="#custom-elements">Custom Elements</a></h3>

Custom Elements add new tags to your HTML markup. Each Custom Element can have its own view template which can be rendered into the Light DOM or the Shadow DOM. Custom Elements can also have any number of properties which they surface as attributes in HTML for databinding support and which they can databind to inside their view template.

Why don't we create a simple custom element so that we can see how that works? We'll make an element that says hello to someone, called `say-hello`. Here's how we want to be able to use it when we're done:

```markup
<template>
    <require from="./say-hello"></require>

    <input type="text" ref="name">
    <say-hello to.bind="name.value"></say-hello>
</template>
```

So, how do we build this? Well, we're going to start with a class, just like we did with the Custom Attribute. Here's what it looks like:

#### say-hello.js
```javascript
import {customElement, bindable} from 'aurelia-framework';

@customElement('say-hello')
export class SayHello {
  @bindable to;

  speak(){
    alert(`Hello ${this.to}!`);
  }
}
```

If you read the section on Custom Attributes, then you know what this does. There's some conventions too, which means we can do this if we want:

#### say-hello.js (with conventions)
```javascript
import {bindable} from 'aurelia-framework';

export class SayHelloCustomElement {
  @bindable to;

  speak(){
    alert(`Hello ${this.to}!`);
  }
}
```

Be default, Custom Elements have a view. Here's the view for ours:

#### say-hello.html
```markup
<template>
    <button click.trigger="speak()">Say Hello To ${to}</button>
</template>
```

As you can see, we've got access to our class's properties and methods. It's important to note that you don't need to declare `@bindable` properties for every property you want to bind to in your template. You only need to declare it for properties you want to exist as attributes on your custom element.

That's really all there is to it. You follow the same view-model/view naming conventions and all the same patterns for custom elements. There are a few unique decorators for custom elements you may also need:

* `@syncChildren(property, changeHandler, selector)` - Creates an array property on your class that has its items automatically synchronized based on a query selector against its view.
*  `@skipContentProcessing` - Tells the compiler not to process the content of your custom element. It is expected that you will do custom processing yourself.
*  `@useView(path)` - Specifies a different view to use.
*  `@noView` - Indicates that this custom element does not have a view and that the author intends for the element to handle its own rendering internally.

<h2 id="eventing"><a href="#eventing">Eventing</a></h2>

Eventing is a powerful tool when you need decoupled components of your application to talk to one another. Aurelia supports both standard DOM events as well as more application-specific events via the `EventAggregator`.

<h3 id="dom-events"><a href="#dom-events">DOM Events</a></h3>

DOM events should be used when UI-specific messages need to be sent. They should not be used for application-specific messages. Aurelia doesn't add any functionality beyond the DOM for UI events (yet). Any Custom Attribute or Element can have its associated `Element` injected into its constructor. You can then use the `Element` to trigger events. To learn more about creating and triggering custom DOM events, [please read this article](https://developer.mozilla.org/en-US/docs/Web/Guide/Events/Creating_and_triggering_events).

<h3 id="the-event-aggregator"><a href="#the-event-aggregator">The Event Aggregator</a></h3>

If you need loosely coupled application-events, you want to use the `EventAggregator`. Its streamlined pub/sub interface makes it ideal for a wide range of messaging scenarios.

The Event Aggregator can publish events to a message channel or it can publish strongly-typed messages. Let's look at publishing to channels first:

```javascript
import {EventAggregator} from 'aurelia-event-aggregator';

export class APublisher{
    static inject = [EventAggregator];
    constructor(eventAggregator){
        this.eventAggregator = eventAggregator;
    }

    publish(){
        var payload = {}; //any object
        this.eventAggregator.publish('channel name here', payload);
    }
}
```

We begin by having the DI provide us with the singleton Event Aggregator. Next we call its `publish` method, passing it the message channel name and the data payload to send on that channel. Here's how a subscriber would set themself up to receive this:

```javascript
import {EventAggregator} from 'aurelia-event-aggregator';

export class ASubscriber{
    static inject = [EventAggregator];
    constructor(eventAggregator){
        this.eventAggregator = eventAggregator;
    }

    subscribe(){
        this.eventAggregator.subscribe('channel name here', payload => {
            //do something with the payload here
        });
    }
}
```

As you can see, they use the same channel name, but provide a callback, which will be invoked for every message sent on the channel.

Alternatively, you can publish and subscribe to strongly-typed messages. Here's an example publisher:

```javascript
export class SomeMessage{ }
```

```javascript
import {EventAggregator} from 'aurelia-event-aggregator';
import {SomeMessage} from './some-message';

export class APublisher{
    static inject = [EventAggregator];
    constructor(eventAggregator){
        this.eventAggregator = eventAggregator;
    }

    publish(){
        this.eventAggregator.publish(new SomeMessage());
    }
}
```

In this case, we publish an instance of a particular message type. Here's a sample subscriber:

```javascript
import {EventAggregator} from 'aurelia-event-aggregator';
import {SomeMessage} from './some-message';

export class ASubscriber{
    static inject = [EventAggregator];
    constructor(eventAggregator){
        this.eventAggregator = eventAggregator;
    }

    subscribe(){
        this.eventAggregator.subscribe(SomeMessage, message => {
            //do something with the message here
        });
    }
}
```

The subscriber will be called any time an instance of `SomeMessage` is published. Subscription is polymorphic, so if a subclass of SomeMessage is published, this subscriber will be notified as well.

>**Note:** All forms of the `subscribe` method return a _dispose function_. You can call this function to dispose of the subscription and discontinue receiving messages. A good place to dispose is either in a view-model's `deactivate` callback if it is managed by a router, or in its `detached` callback if it is any other view-model.

<h2 id="http-client"><a href="#http-client">HTTP Client</a></h2>

As a convenience, Aurelia includes a basic `HttpClient` to provide a comfortable interface to the browser's `XMLHttpRequest` object. `HttpClient` is not included in the modules that Aurelia's bootstrapper installs, since it's completely optional and many apps may choose to use a different strategy for data retrieval. So, if you want to use it, first you must install it with the following command:

```shell
jspm install aurelia-http-client
```

Then you can use it like this:

```javascript
import {HttpClient} from 'aurelia-http-client';

export class WebAPI {
    static inject = [HttpClient];
    constructor(http){
        this.http = http;
    }

    getAllContacts(){
        return this.http.get('url goes here');
    }
}

```

The `HttpClient` has the following implementation:

```javascript
export class HttpClient {
  configure(fn){
    var builder = new RequestBuilder(this);
    fn(builder);
    this.requestTransformers = builder.transformers;
    return this;
  }

  createRequest(url){
    let builder = new RequestBuilder(this);

    if(url) {
      builder.withUrl(url);
    }

    return builder;
  }

  delete(url){
    return this.createRequest(url).asDelete().send();
  }

  get(url){
    return this.createRequest(url).asGet().send();
  }

  head(url){
    return this.createRequest(url).asHead().send();
  }

  jsonp(url, callbackParameterName='jsoncallback'){
    return this.createRequest(url).asJsonp(callbackParameterName).send();
  }

  options(url){
    return this.createRequest(url).asOptions().send();
  }

  put(url, content){
    return this.createRequest(url).asPut().withContent(content).send();
  }

  patch(url, content){
    return this.createRequest(url).asPatch().withContent(content).send();
  }

  post(url, content){
    return this.createRequest(url).asPost().withContent(content).send();
  }
}
```

As you can see, it provides convenience methods for all the standard verbs as well as `jsonp`. Each of these methods sends an `HttpRequestMessage` except `jsonp` which sends a `JSONPRequestMessage`. The result of sending a message is a `Promise` for an `HttpResponseMessage`.

The `HttpResponseMessage` has the following properties:

* `response` - Returns the raw content sent from the server.
* `responseType` - The expected response type.
* `content` - Formats the raw `response` content based on the `responseType` and returns it.
* `headers` - Returns a `Headers` object with the parsed header data.
* `statusCode` - The server's response status code.
* `statusText` - The server's textual status message.
* `isSuccess` - Indicates whether or not the status code falls within the success range.
* `reviver` - A function used to transform the raw `response` content.
* `requestMessage` - A reference to the original request message.

> **Note:** By default, the `HttpClient` assumes you are expecting a JSON responseType.

There are two other apis that are worth noting. You can use `configure` to access a fluent api for configuring all requests sent by the client. You can also use `createRequest` to custom configure individual requests. Here's an example of configuration:

```javascript
var client = new HttpClient()
  .configure(x => {
    x.withBaseUrl('http://aurelia.io');
    x.withHeader('Authorization', 'bearer 123');
  });

client.get('some/cool/path');
```

In this case, all requests from the client will have the baseUrl of 'http://aurelia.io' and will have the specified Authorization header. The same API is available via the request builder. So, you can accomplish the same thing on an individual request like this:

```javascript
var client = new HttpClient();

client.createRequest('some/cool/path')
  .asGet()
  .withBaseUrl('http://aurelia.io')
  .withHeader('Authorization', 'bearer 123')
  .send();
```

The fluent API has the following chainable methods: `asDelete()`, `asGet()`, `asHead()`, `asOptions()`, `asPatch()`, `asPost()`, `asPut()`, `asJsonp()`, `withUrl()`, `withBaseUrl()`, `withContent()`, `withParams()`, `withResponseType()`, `withTimeout()`, `withHeader()`, `withCredentials()`, `withReviver()`, `withReplacer()`, `withProgressCallback()`, and `withCallbackParameterName()`.

<h2 id="customization"><a href="#customization">Customization</a></h2>

<h3 id="view-and-view-model-conventions"><a href="#view-and-view-model-conventions">View and View-Model Conventions</a></h3>

How are views and view-models linked? Our simple convention is based on module id. If you've got a view-model with id (essentially path) './foo/bar/baz' then that will map to `./foo/bar/baz.js` and `./foo/bar/baz.html` by default. Suppose you want to follow a different convention though. What if all your view-models live in a `view-models` folder and you want their views to live in a `views` folder? How would you do that? In order to do this, you want to change the behavior of the Conventional View Strategy. Here's how you do it:

```javascript
import {ConventionalViewStrategy} from 'aurelia-framework';

ConventionalViewStrategy.convertModuleIdToViewUrl = function(moduleId){
  return moduleId.replace('view-models', 'views') + '.html';
}
```

You should execute this code as part of your bootstrapping configuration logic so that it takes effect before any Custom Elements are loaded. This will affect *everything* including custom elements. So, if you need or want those to act differently, you will need to account for that in your implementation of `convertModuleIdToViewUrl`.

> **Note:** This is an example of why 3rd party plugin authors should not rely on conventions. Developers may change these conventions in order to fit the needs of their own app.<|MERGE_RESOLUTION|>--- conflicted
+++ resolved
@@ -835,14 +835,11 @@
 
 Whenever the router processes a navigation, it enforces a strict lifecycle on the view-models that it is navigating to and from. There are four stages in the lifecycle. You can opt-in to any of them by implementing the appropriate method on your view-model's class. Here's a list of the lifecycle callbacks:
 
-* `canActivate(params, config, navigationInstruction)` - Implement this hook if you want to control whether or not your view-model _can be navigated to_. Return a boolean value, a promise for a boolean value, or a navigation command.
-* `activate(params, config, navigationInstruction)` - Implement this hook if you want to perform custom logic just before your view-model is displayed. You can optionally return a promise to tell the router to wait to bind and attach the view until after you finish your work.
+* `canActivate(params, routeConfig, navigationInstruction)` - Implement this hook if you want to control whether or not your view-model _can be navigated to_. Return a boolean value, a promise for a boolean value, or a navigation command.
+* `activate(params, routeConfig, navigationInstruction)` - Implement this hook if you want to perform custom logic just before your view-model is displayed. You can optionally return a promise to tell the router to wait to bind and attach the view until after you finish your work.
 * `canDeactivate()` - Implement this hook if you want to control whether or not the router _can navigate away_ from your view-model when moving to a new route. Return a boolean value, a promise for a boolean value, or a navigation command.
 * `deactivate()` - Implement this hook if you want to perform custom logic when your view-model is being navigated away from. You can optionally return a promise to tell the router to wait until after your finish your work.
 
-<<<<<<< HEAD
-The `params` object will have a property for each parameter of the route that was parsed. Any querystring parameters will also be merged into the `params` object. The `config` will be the original route configuration object that you set up.
-=======
 The `params` object will have a property for each parameter of the route that was parsed, as well as a property for each query string value. `routeConfig` will be the original route configuration object that you set up. `routeConfig` will also have a new `navModel` property, which can be used to change the document title from data loaded by your view-model. For example:
 
 ```javascript
@@ -853,7 +850,6 @@
     });
 }
 ```
->>>>>>> 4c6bb243
 
 > **Note:** A _Navigation Command_ is any object with a `navigate(router)` method. When one is encountered, the navigation will be cancelled and control will be passed to the navigation command. One navigation command is provided out of the box: `Redirect`.
 
